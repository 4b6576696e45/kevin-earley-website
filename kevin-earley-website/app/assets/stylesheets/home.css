/***Full-Page Responsive Design Stuff***/
html {
    font-size: 10px;
}

html body {
    margin: 0px;
    padding: 0px;
}

/***Shadows***/
.box-shadow-1 {
    box-shadow: 0 1px 3px rgba(0,0,0,0.12), 0 1px 2px rgba(0,0,0,0.24);
}
.box-shadow-2 {
    box-shadow: 0 3px 6px rgba(0,0,0,0.16), 0 3px 6px rgba(0,0,0,0.23);
}
.box-shadow-3 {
    box-shadow: 0 10px 20px rgba(0,0,0,0.19), 0 6px 6px rgba(0,0,0,0.23);
}
.box-shadow-4 {
    box-shadow: 0 14px 28px rgba(0,0,0,0.25), 0 10px 10px rgba(0,0,0,0.22);
}
.box-shadow-5 {
    box-shadow: 0 19px 38px rgba(0,0,0,0.30), 0 15px 12px rgba(0,0,0,0.22);
}
.text-shadow-1 {
    text-shadow: 0 1px 3px rgba(0,0,0,0.12), 0 1px 2px rgba(0,0,0,0.24);
}
.text-shadow-2 {
    text-shadow: 0 3px 6px rgba(0,0,0,0.16), 0 3px 6px rgba(0,0,0,0.23);
}
.text-shadow-3 {
    text-shadow: 0 10px 20px rgba(0,0,0,0.19), 0 6px 6px rgba(0,0,0,0.23);
}
.text-shadow-4 {
    text-shadow: 0 14px 28px rgba(0,0,0,0.25), 0 10px 10px rgba(0,0,0,0.22);
}
.text-shadow-5 {
    text-shadow: 0 19px 38px rgba(0,0,0,0.30), 0 15px 12px rgba(0,0,0,0.22);
}

body {
  background: #00B0FF;
}
#top-section {
    background-color: #1565C0;
    background: -moz-linear-gradient(top,  rgba(21,101,192,1) 0%, rgba(21,101,192,1) 75%,rgba(21,101,192,0) 100%);
    background: -webkit-gradient(linear, left top, left bottom, color-stop(0%,rgba(21,101,192,1)),color-stop(75%,rgba(21,101,192,1)), color-stop(100%,rgba(255,255,255,0)));
    background: -webkit-linear-gradient(top,  rgba(21,101,192,1) 0%, rgba(21,101,192,1) 75%,rgba(21,101,192,0) 100%);
    background: -o-linear-gradient(top,  rgba(21,101,192,1) 0%, rgba(21,101,192,1) 75%,rgba(21,101,192,0) 100%);
    background: -ms-linear-gradient(top,  rgba(21,101,192,1) 0%, rgba(21,101,192,1) 75%,rgba(21,101,192,0) 100%);
    background: linear-gradient(to bottom,  rgba(21,101,192,1) 0%, rgba(21,101,192,1) 75%,rgba(21,101,192,0) 100%);
    filter: progid:DXImageTransform.Microsoft.gradient( startColorstr='#00ffffff', endColorstr='#ffffff',GradientType=0 );
    height: 30vh;
    z-index: 2;
    padding-top: 5vh;
    display: flex;
    justify-content: center;
}
#bottom-section {
<<<<<<< HEAD
    width: auto;
    height:100vh;
=======
      width: auto;
      height: 50rem;
>>>>>>> ab708450
}
#parrallax-paper {
    width: auto;
    height: auto;
}
#home {
  height: 3rem;
  width: 20rem;
  background-color: #F5F5F5;
  border-radius: 1.5rem;
  display: flex;
  z-index: 3;
}<|MERGE_RESOLUTION|>--- conflicted
+++ resolved
@@ -59,13 +59,10 @@
     justify-content: center;
 }
 #bottom-section {
-<<<<<<< HEAD
     width: auto;
     height:100vh;
-=======
       width: auto;
       height: 50rem;
->>>>>>> ab708450
 }
 #parrallax-paper {
     width: auto;
